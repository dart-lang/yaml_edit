--- conflicted
+++ resolved
@@ -141,7 +141,7 @@
 
   if (!valueAsString.startsWith(lineEnding)) {
     // prepend whitespace to ensure there is space after colon.
-    valueAsString = ' ' + valueAsString;
+    valueAsString = ' $valueAsString';
   }
 
   /// +1 accounts for the colon
@@ -153,11 +153,7 @@
   /// this.
   if (end < start) end = start;
 
-<<<<<<< HEAD
-  return SourceEdit(start, end - start, ' $valueAsString');
-=======
   return SourceEdit(start, end - start, valueAsString);
->>>>>>> c9e82f0c
 }
 
 /// Performs the string operation on [yaml] to achieve the effect of replacing

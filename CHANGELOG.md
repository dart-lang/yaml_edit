<<<<<<< HEAD
## v2.1.0
- **Breaking** `wrapAsYamlNode(value, collectionStyle, scalarStyle)` will apply
  `collectionStyle` and `scalarStyle` recursively when wrapping a children of
  `Map` and `List`.
  While this may change the style of the YAML documents written by applications
  that rely on the old behavior, such YAML documents should still be valid.
  Hence, we hope it is reasonable to make this change in a minor release.
- Fix for cases that can't be encodded correctedly with
  `scalarStyle: ScalarStyle.SINGLE_QUOTED`.
=======
## v2.0.4
- Fix YamlEditor `appendToList` and `insertIntoList` functions inserts new item into next yaml item
  rather than at end of list.
  ([#23](https://github.com/dart-lang/yaml_edit/issues/23))
>>>>>>> a4ff857e

## v2.0.3
- Updated the value of the pubspec `repository` field.

## v2.0.2
- Fix trailing whitespace after adding new key with block-value to map
  ([#15](https://github.com/dart-lang/yaml_edit/issues/15)).
- Updated `repository` and other meta-data in `pubspec.yaml`.

## v2.0.1
- License changed to BSD, as this package is now maintained by the Dart team.
- Fixed minor lints.

## v2.0.0
- Migrated to null-safety.
- API will no-longer return `null` in-place of a `YamlNode`, instead a
  `YamlNode` with `YamlNode.value == null` should be used. These are easily
  created with `wrapAsYamlNode(null)`.

## v1.0.3

- Fixed bug in adding an empty map as a map value.

## v1.0.2

- Throws an error if the final YAML after edit is not parsable.
- Fixed bug in adding to empty map values, when it is followed by other content.

## v1.0.1

- Updated behavior surrounding list and map removal.
- Fixed bug in dealing with empty values.

## v1.0.0

- Initial release.<|MERGE_RESOLUTION|>--- conflicted
+++ resolved
@@ -1,4 +1,3 @@
-<<<<<<< HEAD
 ## v2.1.0
 - **Breaking** `wrapAsYamlNode(value, collectionStyle, scalarStyle)` will apply
   `collectionStyle` and `scalarStyle` recursively when wrapping a children of
@@ -8,12 +7,9 @@
   Hence, we hope it is reasonable to make this change in a minor release.
 - Fix for cases that can't be encodded correctedly with
   `scalarStyle: ScalarStyle.SINGLE_QUOTED`.
-=======
-## v2.0.4
 - Fix YamlEditor `appendToList` and `insertIntoList` functions inserts new item into next yaml item
   rather than at end of list.
   ([#23](https://github.com/dart-lang/yaml_edit/issues/23))
->>>>>>> a4ff857e
 
 ## v2.0.3
 - Updated the value of the pubspec `repository` field.

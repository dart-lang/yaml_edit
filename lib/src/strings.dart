// Copyright (c) 2020, the Dart project authors. Please see the AUTHORS file
// for details. All rights reserved. Use of this source code is governed by a
// BSD-style license that can be found in the LICENSE file.

import 'package:yaml/yaml.dart';

import 'utils.dart';

/// Given [value], tries to format it into a plain string recognizable by YAML.
/// If it fails, it defaults to returning a double-quoted string.
///
/// Not all values can be formatted into a plain string. If the string contains
/// an escape sequence, it can only be detected when in a double-quoted
/// sequence. Plain strings may also be misinterpreted by the YAML parser (e.g.
/// ' null').
String _tryYamlEncodePlain(Object? value) {
  if (value is YamlNode) {
    AssertionError(
        'YamlNodes should not be passed directly into getSafeString!');
  }

  assertValidScalar(value);

  if (value is String) {
    /// If it contains a dangerous character we want to wrap the result with
    /// double quotes because the double quoted style allows for arbitrary
    /// strings with "\" escape sequences.
    ///
    /// See 7.3.1 Double-Quoted Style
    /// https://yaml.org/spec/1.2/spec.html#id2787109
    if (isDangerousString(value)) {
      return _yamlEncodeDoubleQuoted(value);
    }

    return value;
  }

  return value.toString();
}

/// Checks if [string] has unprintable characters according to
/// [unprintableCharCodes].
bool _hasUnprintableCharacters(String string) {
  final codeUnits = string.codeUnits;

  for (final key in unprintableCharCodes.keys) {
    if (codeUnits.contains(key)) return true;
  }

  return false;
}

/// Generates a YAML-safe double-quoted string based on [string], escaping the
/// list of characters as defined by the YAML 1.2 spec.
///
/// See 5.7 Escaped Characters https://yaml.org/spec/1.2/spec.html#id2776092
String _yamlEncodeDoubleQuoted(String string) {
  final buffer = StringBuffer();
  for (final codeUnit in string.codeUnits) {
    if (doubleQuoteEscapeChars[codeUnit] != null) {
      buffer.write(doubleQuoteEscapeChars[codeUnit]);
    } else {
      buffer.writeCharCode(codeUnit);
    }
  }

  return '"$buffer"';
}

/// Generates a YAML-safe single-quoted string. Automatically escapes
/// single-quotes.
///
/// It is important that we ensure that [string] is free of unprintable
/// characters by calling [_hasUnprintableCharacters] before invoking this
/// function.
String _tryYamlEncodeSingleQuoted(String string) {
  // If [string] contains a newline we'll use double quoted strings instead.
  // Single quoted strings can represent newlines, but then we have to use an
  // empty line (replace \n with \n\n). But since leading spaces following
  // line breaks are ignored, we can't represent "\n ".
  // Thus, if the string contains `\n` and we're asked to do single quoted,
  // we'll fallback to a double quoted string.
  // TODO: Consider if we should make '\n' an unprintedable, this might make
  //       folded strings into double quoted -- some work is needed here.
  if (string.contains('\n')) {
    return _yamlEncodeDoubleQuoted(string);
  }
  final result = string.replaceAll('\'', '\'\'');
  return '\'$result\'';
}

/// Generates a YAML-safe folded string.
///
/// It is important that we ensure that [string] is free of unprintable
/// characters by calling [_hasUnprintableCharacters] before invoking this
/// function.
String _tryYamlEncodeFolded(String string, int indentation, String lineEnding) {
  String result;

  final trimmedString = string.trimRight();
  final removedPortion = string.substring(trimmedString.length);

  if (removedPortion.contains('\n')) {
    result = '>+\n${' ' * indentation}';
  } else {
    result = '>-\n${' ' * indentation}';
  }

  /// Duplicating the newline for folded strings preserves it in YAML.
  /// Assumes the user did not try to account for windows documents by using
  /// `\r\n` already
  return result +
      trimmedString.replaceAll('\n', lineEnding * 2 + ' ' * indentation) +
      removedPortion;
}

/// Generates a YAML-safe literal string.
///
/// It is important that we ensure that [string] is free of unprintable
/// characters by calling [_hasUnprintableCharacters] before invoking this
/// function.
String _tryYamlEncodeLiteral(
    String string, int indentation, String lineEnding) {
  final result = '|-\n$string';

  /// Assumes the user did not try to account for windows documents by using
  /// `\r\n` already
  return result.replaceAll('\n', lineEnding + ' ' * indentation);
}

/// Returns [value] with the necessary formatting applied in a flow context
/// if possible.
///
/// If [value] is a [YamlScalar], we try to respect its [style] parameter where
/// possible. Certain cases make this impossible (e.g. a plain string scalar
/// that starts with '>'), in which case we will produce [value] with default
/// styling options.
String _yamlEncodeFlowScalar(YamlNode value) {
  if (value is YamlScalar) {
    assertValidScalar(value.value);

<<<<<<< HEAD
    final val = value.value;
    if (val is String) {
=======
    if (value.value is String) {
      final val = value.value as String;
>>>>>>> c9e82f0c
      if (_hasUnprintableCharacters(val) ||
          value.style == ScalarStyle.DOUBLE_QUOTED) {
        return _yamlEncodeDoubleQuoted(val);
      }

      if (value.style == ScalarStyle.SINGLE_QUOTED) {
        return _tryYamlEncodeSingleQuoted(val);
      }
    }

    return _tryYamlEncodePlain(value.value);
  }

  assertValidScalar(value);
  return _tryYamlEncodePlain(value);
}

/// Returns [value] with the necessary formatting applied in a block context
/// if possible.
///
/// If [value] is a [YamlScalar], we try to respect its [style] parameter where
/// possible. Certain cases make this impossible (e.g. a folded string scalar
/// 'null'), in which case we will produce [value] with default styling
/// options.
String yamlEncodeBlockScalar(
  YamlNode value,
  int indentation,
  String lineEnding,
) {
  if (value is YamlScalar) {
    assertValidScalar(value.value);

<<<<<<< HEAD
    final val = value.value;
    if (val is String) {
=======
    if (value.value is String) {
>>>>>>> c9e82f0c
      final val = value.value as String;
      if (_hasUnprintableCharacters(val)) {
        return _yamlEncodeDoubleQuoted(val);
      }

      if (value.style == ScalarStyle.SINGLE_QUOTED) {
        return _tryYamlEncodeSingleQuoted(val);
      }

      // Strings with only white spaces will cause a misparsing
      if (val.trim().length == val.length && val.isNotEmpty) {
        if (value.style == ScalarStyle.FOLDED) {
          return _tryYamlEncodeFolded(val, indentation, lineEnding);
        }

        if (value.style == ScalarStyle.LITERAL) {
          return _tryYamlEncodeLiteral(val, indentation, lineEnding);
        }
      }
    }

    return _tryYamlEncodePlain(value.value);
  }

  assertValidScalar(value);

  /// The remainder of the possibilities are similar to how [getFlowScalar]
  /// treats [value].
  return _yamlEncodeFlowScalar(value);
}

/// Returns [value] with the necessary formatting applied in a flow context.
///
/// If [value] is a [YamlNode], we try to respect its [style] parameter where
/// possible. Certain cases make this impossible (e.g. a plain string scalar
/// that starts with '>', a child having a block style parameters), in which
/// case we will produce [value] with default styling options.
String yamlEncodeFlowString(YamlNode value) {
  if (value is YamlList) {
    final list = value.nodes;

    final safeValues = list.map(yamlEncodeFlowString);
    return '[${safeValues.join(', ')}]';
  } else if (value is YamlMap) {
    final safeEntries = value.nodes.entries.map((entry) {
      final safeKey = yamlEncodeFlowString(entry.key as YamlNode);
      final safeValue = yamlEncodeFlowString(entry.value);
      return '$safeKey: $safeValue';
    });

    return '{${safeEntries.join(', ')}}';
  }

  return _yamlEncodeFlowScalar(value);
}

/// Returns [value] with the necessary formatting applied in a block context.
///
/// If [value] is a [YamlNode], we respect its [style] parameter.
String yamlEncodeBlockString(
  YamlNode value,
  int indentation,
  String lineEnding,
) {
  const additionalIndentation = 2;

  if (!isBlockNode(value)) return yamlEncodeFlowString(value);

  final newIndentation = indentation + additionalIndentation;

  if (value is YamlList) {
    if (value.isEmpty) return '${' ' * indentation}[]';

    Iterable<String> safeValues;

    final children = value.nodes;

    safeValues = children.map((child) {
      var valueString =
          yamlEncodeBlockString(child, newIndentation, lineEnding);
      if (isCollection(child) && !isFlowYamlCollectionNode(child)) {
        valueString = valueString.substring(newIndentation);
      }

      return '${' ' * indentation}- $valueString';
    });

    return safeValues.join(lineEnding);
  } else if (value is YamlMap) {
    if (value.isEmpty) return '${' ' * indentation}{}';

    return value.nodes.entries.map((entry) {
      final safeKey = yamlEncodeFlowString(entry.key as YamlNode);
      final formattedKey = ' ' * indentation + safeKey;
      final formattedValue =
          yamlEncodeBlockString(entry.value, newIndentation, lineEnding);

      /// Empty collections are always encoded in flow-style, so new-line must
      /// be avoided
      if (isCollection(entry.value) && !isEmpty(entry.value)) {
        return '$formattedKey:\n$formattedValue';
      }

      return '$formattedKey: $formattedValue';
    }).join(lineEnding);
  }

  return yamlEncodeBlockScalar(value, newIndentation, lineEnding);
}

/// List of unprintable characters.
///
/// See 5.7 Escape Characters https://yaml.org/spec/1.2/spec.html#id2776092
final Map<int, String> unprintableCharCodes = {
  0: '\\0', //  Escaped ASCII null (#x0) character.
  7: '\\a', //  Escaped ASCII bell (#x7) character.
  8: '\\b', //  Escaped ASCII backspace (#x8) character.
  11: '\\v', // 	Escaped ASCII vertical tab (#xB) character.
  12: '\\f', //  Escaped ASCII form feed (#xC) character.
  13: '\\r', //  Escaped ASCII carriage return (#xD) character. Line Break.
  27: '\\e', //  Escaped ASCII escape (#x1B) character.
  133: '\\N', //  Escaped Unicode next line (#x85) character.
  160: '\\_', //  Escaped Unicode non-breaking space (#xA0) character.
  8232: '\\L', //  Escaped Unicode line separator (#x2028) character.
  8233: '\\P', //  Escaped Unicode paragraph separator (#x2029) character.
};

/// List of escape characters.
///
/// See 5.7 Escape Characters https://yaml.org/spec/1.2/spec.html#id2776092
final Map<int, String> doubleQuoteEscapeChars = {
  ...unprintableCharCodes,
  9: '\\t', //  Escaped ASCII horizontal tab (#x9) character. Printable
  10: '\\n', //  Escaped ASCII line feed (#xA) character. Line Break.
  34: '\\"', //  Escaped ASCII double quote (#x22).
  47: '\\/', //  Escaped ASCII slash (#x2F), for JSON compatibility.
  92: '\\\\', //  Escaped ASCII back slash (#x5C).
};<|MERGE_RESOLUTION|>--- conflicted
+++ resolved
@@ -139,13 +139,8 @@
   if (value is YamlScalar) {
     assertValidScalar(value.value);
 
-<<<<<<< HEAD
     final val = value.value;
     if (val is String) {
-=======
-    if (value.value is String) {
-      final val = value.value as String;
->>>>>>> c9e82f0c
       if (_hasUnprintableCharacters(val) ||
           value.style == ScalarStyle.DOUBLE_QUOTED) {
         return _yamlEncodeDoubleQuoted(val);
@@ -178,13 +173,8 @@
   if (value is YamlScalar) {
     assertValidScalar(value.value);
 
-<<<<<<< HEAD
     final val = value.value;
     if (val is String) {
-=======
-    if (value.value is String) {
->>>>>>> c9e82f0c
-      final val = value.value as String;
       if (_hasUnprintableCharacters(val)) {
         return _yamlEncodeDoubleQuoted(val);
       }

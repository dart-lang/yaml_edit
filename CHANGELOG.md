<<<<<<< HEAD
## v2.0.4
=======
## v2.1.0
- **Breaking** `wrapAsYamlNode(value, collectionStyle, scalarStyle)` will apply
  `collectionStyle` and `scalarStyle` recursively when wrapping a children of
  `Map` and `List`.
  While this may change the style of the YAML documents written by applications
  that rely on the old behavior, such YAML documents should still be valid.
  Hence, we hope it is reasonable to make this change in a minor release.
- Fix for cases that can't be encodded correctedly with
  `scalarStyle: ScalarStyle.SINGLE_QUOTED`.
>>>>>>> aaa1d535
- Fix YamlEditor `appendToList` and `insertIntoList` functions inserts new item into next yaml item
  rather than at end of list.
  ([#23](https://github.com/dart-lang/yaml_edit/issues/23))

## v2.0.3
- Updated the value of the pubspec `repository` field.

## v2.0.2
- Fix trailing whitespace after adding new key with block-value to map
  ([#15](https://github.com/dart-lang/yaml_edit/issues/15)).
- Updated `repository` and other meta-data in `pubspec.yaml`.

## v2.0.1
- License changed to BSD, as this package is now maintained by the Dart team.
- Fixed minor lints.

## v2.0.0
- Migrated to null-safety.
- API will no-longer return `null` in-place of a `YamlNode`, instead a
  `YamlNode` with `YamlNode.value == null` should be used. These are easily
  created with `wrapAsYamlNode(null)`.

## v1.0.3

- Fixed bug in adding an empty map as a map value.

## v1.0.2

- Throws an error if the final YAML after edit is not parsable.
- Fixed bug in adding to empty map values, when it is followed by other content.

## v1.0.1

- Updated behavior surrounding list and map removal.
- Fixed bug in dealing with empty values.

## v1.0.0

- Initial release.<|MERGE_RESOLUTION|>--- conflicted
+++ resolved
@@ -1,6 +1,3 @@
-<<<<<<< HEAD
-## v2.0.4
-=======
 ## v2.1.0
 - **Breaking** `wrapAsYamlNode(value, collectionStyle, scalarStyle)` will apply
   `collectionStyle` and `scalarStyle` recursively when wrapping a children of
@@ -10,7 +7,6 @@
   Hence, we hope it is reasonable to make this change in a minor release.
 - Fix for cases that can't be encodded correctedly with
   `scalarStyle: ScalarStyle.SINGLE_QUOTED`.
->>>>>>> aaa1d535
 - Fix YamlEditor `appendToList` and `insertIntoList` functions inserts new item into next yaml item
   rather than at end of list.
   ([#23](https://github.com/dart-lang/yaml_edit/issues/23))

--- conflicted
+++ resolved
@@ -226,16 +226,8 @@
         return _tryYamlEncodeSingleQuoted(val);
       }
 
-<<<<<<< HEAD
-      if (value.style == ScalarStyle.FOLDED) {
-        return _tryYamlEncodeFolded(value.value, indentation, lineEnding);
-      }
-
-      if (value.style == ScalarStyle.LITERAL) {
-        return _tryYamlEncodeLiteral(value.value, indentation, lineEnding);
-=======
       // Strings with only white spaces will cause a misparsing
-      if (val.trim().length == val.length && val.isNotEmpty) {
+      if (val.trimLeft().length == val.length && val.isNotEmpty) {
         if (value.style == ScalarStyle.FOLDED) {
           return _tryYamlEncodeFolded(val, indentation, lineEnding);
         }
@@ -243,7 +235,6 @@
         if (value.style == ScalarStyle.LITERAL) {
           return _tryYamlEncodeLiteral(val, indentation, lineEnding);
         }
->>>>>>> 6abc42a7
       }
     }
 
